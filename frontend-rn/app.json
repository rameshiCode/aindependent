--- conflicted
+++ resolved
@@ -38,28 +38,7 @@
       "favicon": "./assets/images/favicon.png"
     },
     "plugins": [
-      [
-<<<<<<< HEAD
-        "expo-router",
-        {
-          "origin": "https://aindependent.com"
-        }
-      ],
-      [
-        "@stripe/stripe-react-native",
-        {
-          "publishableKey": "pk_test_51R04QIF7P8kDElAhIvVr0fDR3qSwPClQOSeTGaQhGAculMikrRATQaPFdF8G5chyz7ntVNOLAoC3A1weNRMDk4Qk00k20RqJ79"
-        }
-      ],
-=======
-        "@stripe/stripe-react-native",
-        {
-          "merchantIdentifier": "",
-          "enableGooglePay": true
-        }
-      ],
       "expo-router",
->>>>>>> 4b17e6fb
       [
         "expo-splash-screen",
         {
